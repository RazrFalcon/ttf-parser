--- conflicted
+++ resolved
@@ -7,10 +7,7 @@
 use core::num::NonZeroU16;
 
 use crate::GlyphId;
-<<<<<<< HEAD
-use crate::parser::{Stream, FromData, Array, LazyArray16};
-=======
-use crate::parser::{Stream, FromData, LazyArray16, Offset, Offset16, Offset32, NumFrom};
+use crate::parser::{Stream, FromData, Array, LazyArray16, Offset, Offset16, Offset32, NumFrom};
 
 /// Predefined states.
 pub mod state {
@@ -296,7 +293,6 @@
     }
 }
 
->>>>>>> 6d34ac65
 
 /// A [lookup table](
 /// https://developer.apple.com/fonts/TrueType-Reference-Manual/RM06/Chap6Tables.html).
