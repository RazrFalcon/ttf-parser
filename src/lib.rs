/*!
A high-level, safe, zero-allocation TrueType font parser.

Supports [TrueType](https://docs.microsoft.com/en-us/typography/truetype/),
[OpenType](https://docs.microsoft.com/en-us/typography/opentype/spec/)
and [AAT](https://developer.apple.com/fonts/TrueType-Reference-Manual/RM06/Chap6AATIntro.html)
fonts.

Font parsing starts with a [`Face`].

## Features

- A high-level API for most common properties, hiding all parsing and data resolving logic.
- A low-level, but safe API to access TrueType tables data.
- Highly configurable. You can disable most of the features, reducing binary size.
  You can also parse TrueType tables separately, without loading the whole font/face.
- Zero heap allocations.
- Zero unsafe.
- Zero dependencies.
- `no_std`/WASM compatible.
- Fast.
- Stateless. All parsing methods are immutable.
- Simple and maintainable code (no magic numbers).

## Safety

- The library must not panic. Any panic considered as a critical bug and should be reported.
- The library forbids unsafe code.
- No heap allocations, so crash due to OOM is not possible.
- All recursive methods have a depth limit.
- Technically, should use less than 64KiB of stack in worst case scenario.
- Most of arithmetic operations are checked.
- Most of numeric casts are checked.
*/

#![no_std]
#![forbid(unsafe_code)]
#![warn(missing_docs)]
#![warn(missing_copy_implementations)]
#![warn(missing_debug_implementations)]

#[cfg(feature = "std")]
#[macro_use]
extern crate std;

macro_rules! try_opt_or {
    ($value:expr, $ret:expr) => {
        match $value {
            Some(v) => v,
            None => return $ret,
        }
    };
}

mod parser;
mod tables;
#[cfg(feature = "apple-layout")] mod aat;
#[cfg(feature = "opentype-layout")] mod ggg;
#[cfg(feature = "variable-fonts")] mod var_store;

<<<<<<< HEAD
use parser::{Stream, FromData, NumFrom, TryNumFrom, Array, LazyArray16, LazyArrayIter16, Offset32, Offset};
=======
use parser::{Stream, NumFrom, TryNumFrom, Offset32, Offset};
pub use parser::{FromData, LazyArray16, LazyArrayIter16, LazyArray32, LazyArrayIter32, Fixed};
>>>>>>> 6d34ac65
use head::IndexToLocationFormat;

#[cfg(feature = "variable-fonts")] pub use fvar::VariationAxis;

pub use name::{name_id, PlatformId};
pub use os2::{Weight, Width, ScriptMetrics, Style};
pub use tables::CFFError;
pub use tables::{cmap, kern, sbix, maxp, hmtx, name, os2, loca, svg, vorg, post, head, hhea, glyf};
pub use tables::{cff1 as cff, vhea, cbdt, cblc};
#[cfg(feature = "opentype-layout")] pub use tables::{gdef, gpos, gsub};
<<<<<<< HEAD
#[cfg(feature = "opentype-layout")] pub use tables::math;
#[cfg(feature = "apple-layout")] pub use tables::{ankr, feat, trak};
=======
#[cfg(feature = "apple-layout")] pub use tables::{ankr, feat, kerx, morx, trak};
>>>>>>> 6d34ac65
#[cfg(feature = "variable-fonts")] pub use tables::{cff2, avar, fvar, gvar, hvar, mvar};

#[cfg(feature = "opentype-layout")]
pub mod opentype_layout {
    //! This module contains
    //! [OpenType Layout](https://docs.microsoft.com/en-us/typography/opentype/spec/chapter2#overview)
    //! supplementary tables implementation.
    pub use crate::ggg::*;
}

#[cfg(feature = "apple-layout")]
pub mod apple_layout {
    //! This module contains
    //! [Apple Advanced Typography Layout](
    //! https://developer.apple.com/fonts/TrueType-Reference-Manual/RM06/Chap6AATIntro.html)
    //! supplementary tables implementation.
    pub use crate::aat::*;
}


/// A type-safe wrapper for glyph ID.
#[repr(transparent)]
#[derive(Clone, Copy, Ord, PartialOrd, Eq, PartialEq, Default, Debug, Hash)]
pub struct GlyphId(pub u16);

impl FromData for GlyphId {
    const SIZE: usize = 2;

    #[inline]
    fn parse(data: &[u8]) -> Option<Self> {
        u16::parse(data).map(GlyphId)
    }
}


/// A TrueType font magic.
///
/// https://docs.microsoft.com/en-us/typography/opentype/spec/otff#organization-of-an-opentype-font
#[derive(Clone, Copy, PartialEq, Debug)]
enum Magic {
    TrueType,
    OpenType,
    FontCollection,
}

impl FromData for Magic {
    const SIZE: usize = 4;

    #[inline]
    fn parse(data: &[u8]) -> Option<Self> {
        match u32::parse(data)? {
            0x00010000 | 0x74727565 => Some(Magic::TrueType),
            0x4F54544F => Some(Magic::OpenType),
            0x74746366 => Some(Magic::FontCollection),
            _ => None,
        }
    }
}


/// A variation coordinate in a normalized coordinate system.
///
/// Basically any number in a -1.0..1.0 range.
/// Where 0 is a default value.
///
/// The number is stored as f2.16
#[repr(transparent)]
#[derive(Clone, Copy, PartialEq, Default, Debug)]
pub struct NormalizedCoordinate(i16);

impl From<i16> for NormalizedCoordinate {
    /// Creates a new coordinate.
    ///
    /// The provided number will be clamped to the -16384..16384 range.
    #[inline]
    fn from(n: i16) -> Self {
        NormalizedCoordinate(parser::i16_bound(-16384, n, 16384))
    }
}

impl From<f32> for NormalizedCoordinate {
    /// Creates a new coordinate.
    ///
    /// The provided number will be clamped to the -1.0..1.0 range.
    #[inline]
    fn from(n: f32) -> Self {
        NormalizedCoordinate((parser::f32_bound(-1.0, n, 1.0) * 16384.0) as i16)
    }
}

impl NormalizedCoordinate {
    /// Returns the coordinate value as f2.14.
    #[inline]
    pub fn get(self) -> i16 {
        self.0
    }
}


/// A font variation value.
///
/// # Example
///
/// ```
/// use ttf_parser::{Variation, Tag};
///
/// Variation { axis: Tag::from_bytes(b"wght"), value: 500.0 };
/// ```
#[derive(Clone, Copy, PartialEq, Debug)]
pub struct Variation {
    /// An axis tag name.
    pub axis: Tag,
    /// An axis value.
    pub value: f32,
}


/// A 4-byte tag.
#[repr(transparent)]
#[derive(Clone, Copy, PartialEq, Eq, PartialOrd, Ord, Hash)]
pub struct Tag(pub u32);

impl Tag {
    /// Creates a `Tag` from bytes.
    ///
    /// # Example
    ///
    /// ```rust
    /// println!("{}", ttf_parser::Tag::from_bytes(b"name"));
    /// ```
    #[inline]
    pub const fn from_bytes(bytes: &[u8; 4]) -> Self {
        Tag(((bytes[0] as u32) << 24) | ((bytes[1] as u32) << 16) |
            ((bytes[2] as u32) << 8) | (bytes[3] as u32))
    }

    /// Creates a `Tag` from bytes.
    ///
    /// In case of empty data will return `Tag` set to 0.
    ///
    /// When `bytes` are shorter than 4, will set missing bytes to ` `.
    ///
    /// Data after first 4 bytes is ignored.
    #[inline]
    pub fn from_bytes_lossy(bytes: &[u8]) -> Self {
        if bytes.is_empty() {
            return Tag::from_bytes(&[0, 0, 0, 0]);
        }

        let mut iter = bytes.iter().cloned().chain(core::iter::repeat(b' '));
        Tag::from_bytes(&[
            iter.next().unwrap(),
            iter.next().unwrap(),
            iter.next().unwrap(),
            iter.next().unwrap(),
        ])
    }

    /// Returns tag as 4-element byte array.
    #[inline]
    pub const fn to_bytes(self) -> [u8; 4] {
        [
            (self.0 >> 24 & 0xff) as u8,
            (self.0 >> 16 & 0xff) as u8,
            (self.0 >> 8 & 0xff) as u8,
            (self.0 >> 0 & 0xff) as u8,
        ]
    }

    /// Returns tag as 4-element byte array.
    #[inline]
    pub const fn to_chars(self) -> [char; 4] {
        [
            (self.0 >> 24 & 0xff) as u8 as char,
            (self.0 >> 16 & 0xff) as u8 as char,
            (self.0 >> 8 & 0xff) as u8 as char,
            (self.0 >> 0 & 0xff) as u8 as char,
        ]
    }

    /// Checks if tag is null / `[0, 0, 0, 0]`.
    #[inline]
    pub const fn is_null(&self) -> bool {
        self.0 == 0
    }

    /// Returns tag value as `u32` number.
    #[inline]
    pub const fn as_u32(&self) -> u32 {
        self.0
    }
}

impl core::fmt::Debug for Tag {
    #[inline]
    fn fmt(&self, f: &mut core::fmt::Formatter<'_>) -> core::fmt::Result {
        write!(f, "Tag({})", self)
    }
}

impl core::fmt::Display for Tag {
    #[inline]
    fn fmt(&self, f: &mut core::fmt::Formatter<'_>) -> core::fmt::Result {
        let b = self.to_chars();
        write!(
            f,
            "{}{}{}{}",
            b.get(0).unwrap_or(&' '),
            b.get(1).unwrap_or(&' '),
            b.get(2).unwrap_or(&' '),
            b.get(3).unwrap_or(&' ')
        )
    }
}

impl FromData for Tag {
    const SIZE: usize = 4;

    #[inline]
    fn parse(data: &[u8]) -> Option<Self> {
        u32::parse(data).map(Tag)
    }
}


/// A line metrics.
///
/// Used for underline and strikeout.
#[repr(C)]
#[derive(Clone, Copy, PartialEq, Debug)]
pub struct LineMetrics {
    /// Line position.
    pub position: i16,

    /// Line thickness.
    pub thickness: i16,
}


/// A rectangle.
///
/// Doesn't guarantee that `x_min` <= `x_max` and/or `y_min` <= `y_max`.
#[repr(C)]
#[allow(missing_docs)]
#[derive(Clone, Copy, PartialEq, Debug)]
pub struct Rect {
    pub x_min: i16,
    pub y_min: i16,
    pub x_max: i16,
    pub y_max: i16,
}

impl Rect {
    /// Returns rect's width.
    #[inline]
    pub fn width(&self) -> i16 {
        self.x_max - self.x_min
    }

    /// Returns rect's height.
    #[inline]
    pub fn height(&self) -> i16 {
        self.y_max - self.y_min
    }
}


#[derive(Clone, Copy, Debug)]
pub(crate) struct BBox {
    x_min: f32,
    y_min: f32,
    x_max: f32,
    y_max: f32,
}

impl BBox {
    #[inline]
    fn new() -> Self {
        BBox {
            x_min: core::f32::MAX,
            y_min: core::f32::MAX,
            x_max: core::f32::MIN,
            y_max: core::f32::MIN,
        }
    }

    #[inline]
    fn is_default(&self) -> bool {
        self.x_min == core::f32::MAX &&
        self.y_min == core::f32::MAX &&
        self.x_max == core::f32::MIN &&
        self.y_max == core::f32::MIN
    }

    #[inline]
    fn extend_by(&mut self, x: f32, y: f32) {
        self.x_min = self.x_min.min(x);
        self.y_min = self.y_min.min(y);
        self.x_max = self.x_max.max(x);
        self.y_max = self.y_max.max(y);
    }

    #[inline]
    fn to_rect(&self) -> Option<Rect> {
        Some(Rect {
            x_min: i16::try_num_from(self.x_min)?,
            y_min: i16::try_num_from(self.y_min)?,
            x_max: i16::try_num_from(self.x_max)?,
            y_max: i16::try_num_from(self.y_max)?,
        })
    }
}


/// A trait for glyph outline construction.
pub trait OutlineBuilder {
    /// Appends a MoveTo segment.
    ///
    /// Start of a contour.
    fn move_to(&mut self, x: f32, y: f32);

    /// Appends a LineTo segment.
    fn line_to(&mut self, x: f32, y: f32);

    /// Appends a QuadTo segment.
    fn quad_to(&mut self, x1: f32, y1: f32, x: f32, y: f32);

    /// Appends a CurveTo segment.
    fn curve_to(&mut self, x1: f32, y1: f32, x2: f32, y2: f32, x: f32, y: f32);

    /// Appends a ClosePath segment.
    ///
    /// End of a contour.
    fn close(&mut self);
}


struct DummyOutline;
impl OutlineBuilder for DummyOutline {
    fn move_to(&mut self, _: f32, _: f32) {}
    fn line_to(&mut self, _: f32, _: f32) {}
    fn quad_to(&mut self, _: f32, _: f32, _: f32, _: f32) {}
    fn curve_to(&mut self, _: f32, _: f32, _: f32, _: f32, _: f32, _: f32) {}
    fn close(&mut self) {}
}


/// A glyph raster image format.
#[allow(missing_docs)]
#[derive(Clone, Copy, PartialEq, Debug)]
pub enum RasterImageFormat {
    PNG,
}


/// A glyph's raster image.
///
/// Note, that glyph metrics are in pixels and not in font units.
#[derive(Clone, Copy, PartialEq, Debug)]
pub struct RasterGlyphImage<'a> {
    /// Horizontal offset.
    pub x: i16,

    /// Vertical offset.
    pub y: i16,

    /// Image width.
    ///
    /// It doesn't guarantee that this value is the same as set in the `data`.
    pub width: u16,

    /// Image height.
    ///
    /// It doesn't guarantee that this value is the same as set in the `data`.
    pub height: u16,

    /// A pixels per em of the selected strike.
    pub pixels_per_em: u16,

    /// An image format.
    pub format: RasterImageFormat,

    /// A raw image data. It's up to the caller to decode it.
    pub data: &'a [u8],
}


/// A raw table record.
#[derive(Clone, Copy, Debug)]
#[allow(missing_docs)]
pub struct TableRecord {
    pub tag: Tag,
    #[allow(dead_code)]
    pub check_sum: u32,
    pub offset: u32,
    pub length: u32,
}

impl FromData for TableRecord {
    const SIZE: usize = 16;

    #[inline]
    fn parse(data: &[u8]) -> Option<Self> {
        let mut s = Stream::new(data);
        Some(TableRecord {
            tag: s.read::<Tag>()?,
            check_sum: s.read::<u32>()?,
            offset: s.read::<u32>()?,
            length: s.read::<u32>()?,
        })
    }
}


#[cfg(feature = "variable-fonts")]
const MAX_VAR_COORDS: usize = 32;

#[cfg(feature = "variable-fonts")]
#[derive(Clone, Default)]
struct VarCoords {
    data: [NormalizedCoordinate; MAX_VAR_COORDS],
    len: u8,
}

#[cfg(feature = "variable-fonts")]
impl VarCoords {
    #[inline]
    fn as_slice(&self) -> &[NormalizedCoordinate] {
        &self.data[0..usize::from(self.len)]
    }

    #[inline]
    fn as_mut_slice(&mut self) -> &mut [NormalizedCoordinate] {
        let end = usize::from(self.len);
        &mut self.data[0..end]
    }
}


/// A list of font face parsing errors.
#[derive(Clone, Copy, PartialEq, Debug)]
pub enum FaceParsingError {
    /// An attempt to read out of bounds detected.
    ///
    /// Should occur only on malformed fonts.
    MalformedFont,

    /// Face data must start with `0x00010000`, `0x74727565`, `0x4F54544F` or `0x74746366`.
    UnknownMagic,

    /// The face index is larger than the number of faces in the font.
    FaceIndexOutOfBounds,

    /// The `head` table is missing or malformed.
    NoHeadTable,

    /// The `hhea` table is missing or malformed.
    NoHheaTable,

    /// The `maxp` table is missing or malformed.
    NoMaxpTable,
}

impl core::fmt::Display for FaceParsingError {
    fn fmt(&self, f: &mut core::fmt::Formatter<'_>) -> core::fmt::Result {
        match self {
            FaceParsingError::MalformedFont => write!(f, "malformed font"),
            FaceParsingError::UnknownMagic => write!(f, "unknown magic"),
            FaceParsingError::FaceIndexOutOfBounds => write!(f, "face index is out of bounds"),
            FaceParsingError::NoHeadTable => write!(f, "the head table is missing or malformed"),
            FaceParsingError::NoHheaTable => write!(f, "the hhea table is missing or malformed"),
            FaceParsingError::NoMaxpTable => write!(f, "the maxp table is missing or malformed"),
        }
    }
}

#[cfg(feature = "std")]
impl std::error::Error for FaceParsingError {}


/// A raw font face.
///
/// You are probably looking for [`Face`]. This is a low-level type.
///
/// Unlike [`Face`], [`RawFace`] parses only face table records.
/// Meaning all you can get from this type is a raw (`&[u8]`) data of a requested table.
/// Then you can either parse just a singe table from a font/face or populate [`RawFaceTables`]
/// manually before passing it to [`Face::from_raw_tables`].
#[derive(Clone, Copy)]
pub struct RawFace<'a> {
    /// The input font file data.
    pub data: &'a [u8],
    /// An array of table records.
    pub table_records: LazyArray16<'a, TableRecord>,
}

impl<'a> RawFace<'a> {
    /// Creates a new [`RawFace`] from a raw data.
    ///
    /// `index` indicates the specific font face in a font collection.
    /// Use [`fonts_in_collection`] to get the total number of font faces.
    /// Set to 0 if unsure.
    ///
    /// While we do reuse [`FaceParsingError`], `No*Table` errors will not be throws.
    #[deprecated(since="0.16.0", note="use `parse` instead")]
    pub fn from_slice(data: &'a [u8], index: u32) -> Result<Self, FaceParsingError> {
        Self::parse(data, index)
    }

    /// Creates a new [`RawFace`] from a raw data.
    ///
    /// `index` indicates the specific font face in a font collection.
    /// Use [`fonts_in_collection`] to get the total number of font faces.
    /// Set to 0 if unsure.
    ///
    /// While we do reuse [`FaceParsingError`], `No*Table` errors will not be throws.
    pub fn parse(data: &'a [u8], index: u32) -> Result<Self, FaceParsingError> {
        // https://docs.microsoft.com/en-us/typography/opentype/spec/otff#organization-of-an-opentype-font

        let mut s = Stream::new(data);

        // Read **font** magic.
        let magic = s.read::<Magic>().ok_or(FaceParsingError::UnknownMagic)?;
        if magic == Magic::FontCollection {
            s.skip::<u32>(); // version
            let number_of_faces = s.read::<u32>().ok_or(FaceParsingError::MalformedFont)?;
            let offsets = s.read_array32::<Offset32>(number_of_faces)
                .ok_or(FaceParsingError::MalformedFont)?;

            let face_offset = offsets.get(index).ok_or(FaceParsingError::FaceIndexOutOfBounds)?;
            // Face offset is from the start of the font data,
            // so we have to adjust it to the current parser offset.
            let face_offset = face_offset.to_usize().checked_sub(s.offset())
                .ok_or(FaceParsingError::MalformedFont)?;
            s.advance_checked(face_offset).ok_or(FaceParsingError::MalformedFont)?;

            // Read **face** magic.
            // Each face in a font collection also starts with a magic.
            let magic = s.read::<Magic>().ok_or(FaceParsingError::UnknownMagic)?;
            // And face in a font collection can't be another collection.
            if magic == Magic::FontCollection {
                return Err(FaceParsingError::UnknownMagic);
            }
        }

        let num_tables = s.read::<u16>().ok_or(FaceParsingError::MalformedFont)?;
        s.advance(6); // searchRange (u16) + entrySelector (u16) + rangeShift (u16)
        let table_records = s.read_array16::<TableRecord>(num_tables)
            .ok_or(FaceParsingError::MalformedFont)?;

        Ok(RawFace {
            data,
            table_records,
        })
    }

    /// Returns the raw data of a selected table.
    pub fn table(&self, tag: Tag) -> Option<&'a [u8]> {
        let (_, table) = self.table_records.binary_search_by(|record| record.tag.cmp(&tag))?;
        let offset = usize::num_from(table.offset);
        let length = usize::num_from(table.length);
        let end = offset.checked_add(length)?;
        self.data.get(offset..end)
    }
}

impl core::fmt::Debug for RawFace<'_> {
    fn fmt(&self, f: &mut core::fmt::Formatter<'_>) -> core::fmt::Result {
        write!(f, "RawFace {{ ... }}")
    }
}


/// A list of all supported tables as raw data.
///
/// This type should be used in tandem with
/// [`Face::from_raw_tables()`](struct.Face.html#method.from_raw_tables).
///
/// This allows loading font faces not only from TrueType font files,
/// but from any source. Mainly used for parsing WOFF.
#[allow(missing_docs)]
#[allow(missing_debug_implementations)]
#[derive(Clone, Default)]
pub struct RawFaceTables<'a> {
    // Mandatory tables.
    pub head: &'a [u8],
    pub hhea: &'a [u8],
    pub maxp: &'a [u8],

    pub cbdt: Option<&'a [u8]>,
    pub cblc: Option<&'a [u8]>,
    pub cff:  Option<&'a [u8]>,
    pub cmap: Option<&'a [u8]>,
    pub glyf: Option<&'a [u8]>,
    pub hmtx: Option<&'a [u8]>,
    pub kern: Option<&'a [u8]>,
    pub loca: Option<&'a [u8]>,
    pub name: Option<&'a [u8]>,
    pub os2:  Option<&'a [u8]>,
    pub post: Option<&'a [u8]>,
    pub sbix: Option<&'a [u8]>,
    pub svg:  Option<&'a [u8]>,
    pub vhea: Option<&'a [u8]>,
    pub vmtx: Option<&'a [u8]>,
    pub vorg: Option<&'a [u8]>,

    #[cfg(feature = "opentype-layout")] pub gdef: Option<&'a [u8]>,
    #[cfg(feature = "opentype-layout")] pub gpos: Option<&'a [u8]>,
    #[cfg(feature = "opentype-layout")] pub gsub: Option<&'a [u8]>,
    #[cfg(feature = "opentype-layout")] pub math: Option<&'a [u8]>,

    #[cfg(feature = "apple-layout")] pub ankr: Option<&'a [u8]>,
    #[cfg(feature = "apple-layout")] pub feat: Option<&'a [u8]>,
    #[cfg(feature = "apple-layout")] pub kerx: Option<&'a [u8]>,
    #[cfg(feature = "apple-layout")] pub morx: Option<&'a [u8]>,
    #[cfg(feature = "apple-layout")] pub trak: Option<&'a [u8]>,

    #[cfg(feature = "variable-fonts")] pub avar: Option<&'a [u8]>,
    #[cfg(feature = "variable-fonts")] pub cff2: Option<&'a [u8]>,
    #[cfg(feature = "variable-fonts")] pub fvar: Option<&'a [u8]>,
    #[cfg(feature = "variable-fonts")] pub gvar: Option<&'a [u8]>,
    #[cfg(feature = "variable-fonts")] pub hvar: Option<&'a [u8]>,
    #[cfg(feature = "variable-fonts")] pub mvar: Option<&'a [u8]>,
    #[cfg(feature = "variable-fonts")] pub vvar: Option<&'a [u8]>,
}

/// Parsed face tables.
///
/// Unlike [`Face`], provides a low-level parsing abstraction over TrueType tables.
/// Useful when you need a direct access to tables data.
///
/// Also, used when high-level API is problematic to implement.
/// A good example would be OpenType layout tables (GPOS/GSUB).
#[allow(missing_docs)]
#[allow(missing_debug_implementations)]
#[derive(Clone)]
pub struct FaceTables<'a> {
    // Mandatory tables.
    pub head: head::Table,
    pub hhea: hhea::Table,
    pub maxp: maxp::Table,

    pub cbdt: Option<cbdt::Table<'a>>,
    pub cff:  Option<cff::Table<'a>>,
    pub cmap: Option<cmap::Table<'a>>,
    pub glyf: Option<glyf::Table<'a>>,
    pub hmtx: Option<hmtx::Table<'a>>,
    pub kern: Option<kern::Table<'a>>,
    pub name: Option<name::Table<'a>>,
    pub os2:  Option<os2::Table<'a>>,
    pub post: Option<post::Table<'a>>,
    pub sbix: Option<sbix::Table<'a>>,
    pub svg:  Option<svg::Table<'a>>,
    pub vhea: Option<vhea::Table>,
    pub vmtx: Option<hmtx::Table<'a>>,
    pub vorg: Option<vorg::Table<'a>>,

    #[cfg(feature = "opentype-layout")] pub gdef: Option<gdef::Table<'a>>,
    #[cfg(feature = "opentype-layout")] pub gpos: Option<opentype_layout::LayoutTable<'a>>,
    #[cfg(feature = "opentype-layout")] pub gsub: Option<opentype_layout::LayoutTable<'a>>,
    #[cfg(feature = "opentype-layout")] pub math: Option<math::Table<'a>>,

    #[cfg(feature = "apple-layout")] pub ankr: Option<ankr::Table<'a>>,
    #[cfg(feature = "apple-layout")] pub feat: Option<feat::Table<'a>>,
    #[cfg(feature = "apple-layout")] pub kerx: Option<kerx::Table<'a>>,
    #[cfg(feature = "apple-layout")] pub morx: Option<morx::Table<'a>>,
    #[cfg(feature = "apple-layout")] pub trak: Option<trak::Table<'a>>,

    #[cfg(feature = "variable-fonts")] pub avar: Option<avar::Table<'a>>,
    #[cfg(feature = "variable-fonts")] pub cff2: Option<cff2::Table<'a>>,
    #[cfg(feature = "variable-fonts")] pub fvar: Option<fvar::Table<'a>>,
    #[cfg(feature = "variable-fonts")] pub gvar: Option<gvar::Table<'a>>,
    #[cfg(feature = "variable-fonts")] pub hvar: Option<hvar::Table<'a>>,
    #[cfg(feature = "variable-fonts")] pub mvar: Option<mvar::Table<'a>>,
    #[cfg(feature = "variable-fonts")] pub vvar: Option<hvar::Table<'a>>,
}

/// A font face.
///
/// Provides a high-level API for working with TrueType fonts.
/// If you're not familiar with how TrueType works internally, you should use this type.
/// If you do know and want a bit more low-level access - checkout [`FaceTables`].
///
/// Note that `Face` doesn't own the font data and doesn't allocate anything in heap.
/// Therefore you cannot "store" it. The idea is that you should parse the `Face`
/// when needed, get required data and forget about it.
/// That's why the initial parsing is highly optimized and should not become a bottleneck.
///
/// If you still want to store `Face` - checkout
/// [owned_ttf_parser](https://crates.io/crates/owned_ttf_parser). Requires `unsafe`.
///
/// While `Face` is technically copyable, we disallow it because it's almost 2KB big.
#[derive(Clone)]
pub struct Face<'a> {
    raw_face: RawFace<'a>,
    tables: FaceTables<'a>, // Parsed tables.
    #[cfg(feature = "variable-fonts")] coordinates: VarCoords,
}

impl<'a> Face<'a> {
    /// Creates a new [`Face`] from a raw data.
    ///
    /// `index` indicates the specific font face in a font collection.
    /// Use [`fonts_in_collection`] to get the total number of font faces.
    /// Set to 0 if unsure.
    ///
    /// This method will do some parsing and sanitization,
    /// but in general can be considered free. No significant performance overhead.
    ///
    /// Required tables: `head`, `hhea` and `maxp`.
    ///
    /// If an optional table has invalid data it will be skipped.
    #[deprecated(since="0.16.0", note="use `parse` instead")]
    pub fn from_slice(data: &'a [u8], index: u32) -> Result<Self, FaceParsingError> {
        Self::parse(data, index)
    }

    /// Creates a new [`Face`] from a raw data.
    ///
    /// `index` indicates the specific font face in a font collection.
    /// Use [`fonts_in_collection`] to get the total number of font faces.
    /// Set to 0 if unsure.
    ///
    /// This method will do some parsing and sanitization,
    /// but in general can be considered free. No significant performance overhead.
    ///
    /// Required tables: `head`, `hhea` and `maxp`.
    ///
    /// If an optional table has invalid data it will be skipped.
    pub fn parse(data: &'a [u8], index: u32) -> Result<Self, FaceParsingError> {
        let raw_face = RawFace::parse(data, index)?;
        let raw_tables = Self::collect_tables(raw_face);

        #[allow(unused_mut)]
        let mut face = Face {
            raw_face,
            #[cfg(feature = "variable-fonts")] coordinates: VarCoords::default(),
            tables: Self::parse_tables(raw_tables)?,
        };

        #[cfg(feature = "variable-fonts")] {
            if let Some(ref fvar) = face.tables.fvar {
                face.coordinates.len = fvar.axes.len().min(MAX_VAR_COORDS as u16) as u8;
            }
        }

        Ok(face)
    }

    fn collect_tables(raw_face: RawFace<'a>) -> RawFaceTables<'a> {
        let mut tables = RawFaceTables::default();

        for record in raw_face.table_records {
            let start = usize::num_from(record.offset);
            let end = match start.checked_add(usize::num_from(record.length)) {
                Some(v) => v,
                None => continue,
            };

            let table_data = raw_face.data.get(start..end);
            match &record.tag.to_bytes() {
                b"CBDT" => tables.cbdt = table_data,
                b"CBLC" => tables.cblc = table_data,
                b"CFF " => tables.cff = table_data,
                #[cfg(feature = "variable-fonts")]
                b"CFF2" => tables.cff2 = table_data,
                #[cfg(feature = "opentype-layout")]
                b"GDEF" => tables.gdef = table_data,
                #[cfg(feature = "opentype-layout")]
                b"GPOS" => tables.gpos = table_data,
                #[cfg(feature = "opentype-layout")]
                b"GSUB" => tables.gsub = table_data,
                #[cfg(feature = "opentype-layout")]
                b"MATH" => tables.math = table_data,
                #[cfg(feature = "variable-fonts")]
                b"HVAR" => tables.hvar = table_data,
                #[cfg(feature = "variable-fonts")]
                b"MVAR" => tables.mvar = table_data,
                b"OS/2" => tables.os2 = table_data,
                b"SVG " => tables.svg = table_data,
                b"VORG" => tables.vorg = table_data,
                #[cfg(feature = "variable-fonts")]
                b"VVAR" => tables.vvar = table_data,
                #[cfg(feature = "apple-layout")]
                b"ankr" => tables.ankr = table_data,
                #[cfg(feature = "variable-fonts")]
                b"avar" => tables.avar = table_data,
                b"cmap" => tables.cmap = table_data,
                #[cfg(feature = "apple-layout")]
                b"feat" => tables.feat = table_data,
                #[cfg(feature = "variable-fonts")]
                b"fvar" => tables.fvar = table_data,
                b"glyf" => tables.glyf = table_data,
                #[cfg(feature = "variable-fonts")]
                b"gvar" => tables.gvar = table_data,
                b"head" => tables.head = table_data.unwrap_or_default(),
                b"hhea" => tables.hhea = table_data.unwrap_or_default(),
                b"hmtx" => tables.hmtx = table_data,
                b"kern" => tables.kern = table_data,
                #[cfg(feature = "apple-layout")]
                b"kerx" => tables.kerx = table_data,
                b"loca" => tables.loca = table_data,
                b"maxp" => tables.maxp = table_data.unwrap_or_default(),
                #[cfg(feature = "apple-layout")]
                b"morx" => tables.morx = table_data,
                b"name" => tables.name = table_data,
                b"post" => tables.post = table_data,
                b"sbix" => tables.sbix = table_data,
                #[cfg(feature = "apple-layout")]
                b"trak" => tables.trak = table_data,
                b"vhea" => tables.vhea = table_data,
                b"vmtx" => tables.vmtx = table_data,
                _ => {}
            }
        }

        tables
    }

    /// Creates a new [`Face`] from provided [`RawFaceTables`].
    pub fn from_raw_tables(raw_tables: RawFaceTables<'a>) -> Result<Self, FaceParsingError> {
        #[allow(unused_mut)]
        let mut face = Face {
            raw_face: RawFace {
                data: &[],
                table_records: LazyArray16::default(),
            },
            #[cfg(feature = "variable-fonts")] coordinates: VarCoords::default(),
            tables: Self::parse_tables(raw_tables)?,
        };

        #[cfg(feature = "variable-fonts")] {
            if let Some(ref fvar) = face.tables.fvar {
                face.coordinates.len = fvar.axes.len().min(MAX_VAR_COORDS as u16) as u8;
            }
        }

        Ok(face)
    }

    fn parse_tables(raw_tables: RawFaceTables<'a>) -> Result<FaceTables<'a>, FaceParsingError> {
        let head = head::Table::parse(raw_tables.head).ok_or(FaceParsingError::NoHeadTable)?;
        let hhea = hhea::Table::parse(raw_tables.hhea).ok_or(FaceParsingError::NoHheaTable)?;
        let maxp = maxp::Table::parse(raw_tables.maxp).ok_or(FaceParsingError::NoMaxpTable)?;

        let hmtx = raw_tables.hmtx.and_then(|data|
            hmtx::Table::parse(hhea.number_of_metrics, maxp.number_of_glyphs, data)
        );

        let vhea = raw_tables.vhea.and_then(vhea::Table::parse);
        let vmtx = if let Some(vhea) = vhea {
            raw_tables.vmtx.and_then(|data|
                hmtx::Table::parse(vhea.number_of_metrics, maxp.number_of_glyphs, data)
            )
        } else {
            None
        };

        let loca = raw_tables.loca.and_then(|data|
            loca::Table::parse(maxp.number_of_glyphs, head.index_to_location_format, data)
        );
        let glyf = if let Some(loca) = loca {
            raw_tables.glyf.and_then(|data| glyf::Table::parse(loca, data))
        } else {
            None
        };

        let cbdt = if let Some(cblc) = raw_tables.cblc.and_then(cblc::Table::parse) {
            raw_tables.cbdt.and_then(|data| cbdt::Table::parse(cblc, data))
        } else {
            None
        };

        Ok(FaceTables {
            head,
            hhea,
            maxp,

            cbdt,
            cff:  raw_tables.cff.and_then(cff::Table::parse),
            cmap: raw_tables.cmap.and_then(cmap::Table::parse),
            glyf,
            hmtx,
            kern: raw_tables.kern.and_then(kern::Table::parse),
            name: raw_tables.name.and_then(name::Table::parse),
            os2:  raw_tables.os2.and_then(os2::Table::parse),
            post: raw_tables.post.and_then(post::Table::parse),
            sbix: raw_tables.sbix.and_then(|data| sbix::Table::parse(maxp.number_of_glyphs, data)),
            svg:  raw_tables.svg.and_then(svg::Table::parse),
            vhea: raw_tables.vhea.and_then(vhea::Table::parse),
            vmtx,
            vorg: raw_tables.vorg.and_then(vorg::Table::parse),

            #[cfg(feature = "opentype-layout")] gdef: raw_tables.gdef.and_then(gdef::Table::parse),
            #[cfg(feature = "opentype-layout")] gpos: raw_tables.gpos.and_then(opentype_layout::LayoutTable::parse),
            #[cfg(feature = "opentype-layout")] gsub: raw_tables.gsub.and_then(opentype_layout::LayoutTable::parse),
            #[cfg(feature = "opentype-layout")] math: raw_tables.math.and_then(math::Table::parse),

            #[cfg(feature = "apple-layout")] ankr: raw_tables.ankr
                .and_then(|data| ankr::Table::parse(maxp.number_of_glyphs, data)),
            #[cfg(feature = "apple-layout")] feat: raw_tables.feat.and_then(feat::Table::parse),
            #[cfg(feature = "apple-layout")] kerx: raw_tables.kerx
                .and_then(|data| kerx::Table::parse(maxp.number_of_glyphs, data)),
            #[cfg(feature = "apple-layout")] morx: raw_tables.morx
                .and_then(|data| morx::Table::parse(maxp.number_of_glyphs, data)),
            #[cfg(feature = "apple-layout")] trak: raw_tables.trak.and_then(trak::Table::parse),

            #[cfg(feature = "variable-fonts")] avar: raw_tables.avar.and_then(avar::Table::parse),
            #[cfg(feature = "variable-fonts")] cff2: raw_tables.cff2.and_then(cff2::Table::parse),
            #[cfg(feature = "variable-fonts")] fvar: raw_tables.fvar.and_then(fvar::Table::parse),
            #[cfg(feature = "variable-fonts")] gvar: raw_tables.gvar.and_then(gvar::Table::parse),
            #[cfg(feature = "variable-fonts")] hvar: raw_tables.hvar.and_then(hvar::Table::parse),
            #[cfg(feature = "variable-fonts")] mvar: raw_tables.mvar.and_then(mvar::Table::parse),
            #[cfg(feature = "variable-fonts")] vvar: raw_tables.vvar.and_then(hvar::Table::parse),
        })
    }

    /// Returns low-level face tables.
    #[inline]
    pub fn tables(&self) -> &FaceTables<'a> {
        &self.tables
    }

    /// Returns the `RawFace` used to create this `Face`.
    ///
    /// Useful if you want to parse the data manually.
    ///
    /// Available only for faces created using [`Face::parse()`](struct.Face.html#method.parse).
    #[inline]
    pub fn raw_face(&self) -> &RawFace<'a> {
        &self.raw_face
    }

    /// Returns the raw data of a selected table.
    ///
    /// Useful if you want to parse the data manually.
    ///
    /// Available only for faces created using [`Face::parse()`](struct.Face.html#method.parse).
    #[deprecated(since="0.16.0", note="use `self.raw_face().table()` instead")]
    #[inline]
    pub fn table_data(&self, tag: Tag) -> Option<&'a [u8]> {
        self.raw_face.table(tag)
    }

    /// Returns a list of names.
    ///
    /// Contains face name and other strings.
    #[inline]
    pub fn names(&self) -> name::Names<'a> {
        self.tables.name.unwrap_or_default().names
    }

    /// Checks that face is marked as *Regular*.
    ///
    /// Returns `false` when OS/2 table is not present.
    #[inline]
    pub fn is_regular(&self) -> bool {
        self.tables.os2.map(|s| s.style() == Style::Normal).unwrap_or(false)
    }

    /// Checks that face is marked as *Italic*.
    ///
    /// Returns `false` when OS/2 table is not present.
    #[inline]
    pub fn is_italic(&self) -> bool {
        self.tables.os2.map(|s| s.style() == Style::Italic).unwrap_or(false)
    }

    /// Checks that face is marked as *Bold*.
    ///
    /// Returns `false` when OS/2 table is not present.
    #[inline]
    pub fn is_bold(&self) -> bool {
        try_opt_or!(self.tables.os2, false).is_bold()
    }

    /// Checks that face is marked as *Oblique*.
    ///
    /// Returns `false` when OS/2 table is not present or when its version is < 4.
    #[inline]
    pub fn is_oblique(&self) -> bool {
        self.tables.os2.map(|s| s.style() == Style::Oblique).unwrap_or(false)
    }

    /// Returns face style.
    #[inline]
    pub fn style(&self) -> Style {
        try_opt_or!(self.tables.os2, Style::Normal).style()
    }

    /// Checks that face is marked as *Monospaced*.
    ///
    /// Returns `false` when `post` table is not present.
    #[inline]
    pub fn is_monospaced(&self) -> bool {
        try_opt_or!(self.tables.post, false).is_monospaced
    }

    /// Checks that face is variable.
    ///
    /// Simply checks the presence of a `fvar` table.
    #[inline]
    pub fn is_variable(&self) -> bool {
        #[cfg(feature = "variable-fonts")] {
            // `fvar::Table::parse` already checked that `axisCount` is non-zero.
            self.tables.fvar.is_some()
        }

        #[cfg(not(feature = "variable-fonts"))] {
            false
        }
    }

    /// Returns face's weight.
    ///
    /// Returns `Weight::Normal` when OS/2 table is not present.
    #[inline]
    pub fn weight(&self) -> Weight {
        try_opt_or!(self.tables.os2, Weight::default()).weight()
    }

    /// Returns face's width.
    ///
    /// Returns `Width::Normal` when OS/2 table is not present or when value is invalid.
    #[inline]
    pub fn width(&self) -> Width {
        try_opt_or!(self.tables.os2, Width::default()).width()
    }

    /// Returns face's italic angle.
    ///
    /// Returns `None` when `post` table is not present.
    #[inline]
    pub fn italic_angle(&self) -> Option<f32> {
        self.tables.post.map(|table| table.italic_angle)
    }

    // Read https://github.com/freetype/freetype/blob/49270c17011491227ec7bd3fb73ede4f674aa065/src/sfnt/sfobjs.c#L1279
    // to learn more about the logic behind the following functions.

    /// Returns a horizontal face ascender.
    ///
    /// This method is affected by variation axes.
    #[inline]
    pub fn ascender(&self) -> i16 {
        if let Some(os_2) = self.tables.os2 {
            if os_2.use_typographic_metrics() {
                let value = os_2.typographic_ascender();
                return self.apply_metrics_variation(Tag::from_bytes(b"hasc"), value);
            }
        }

        let mut value = self.tables.hhea.ascender;
        if value == 0 {
            if let Some(os_2) = self.tables.os2 {
                value = os_2.typographic_ascender();
                if value == 0 {
                    value = os_2.windows_ascender();
                    value = self.apply_metrics_variation(Tag::from_bytes(b"hcla"), value);
                } else {
                    value = self.apply_metrics_variation(Tag::from_bytes(b"hasc"), value);
                }
            }
        }

        value
    }

    /// Returns a horizontal face descender.
    ///
    /// This method is affected by variation axes.
    #[inline]
    pub fn descender(&self) -> i16 {
        if let Some(os_2) = self.tables.os2 {
            if os_2.use_typographic_metrics() {
                let value = os_2.typographic_descender();
                return self.apply_metrics_variation(Tag::from_bytes(b"hdsc"), value);
            }
        }

        let mut value = self.tables.hhea.descender;
        if value == 0 {
            if let Some(os_2) = self.tables.os2 {
                value = os_2.typographic_descender();
                if value == 0 {
                    value = os_2.windows_descender();
                    value = self.apply_metrics_variation(Tag::from_bytes(b"hcld"), value);
                } else {
                    value = self.apply_metrics_variation(Tag::from_bytes(b"hdsc"), value);
                }
            }
        }

        value
    }

    /// Returns face's height.
    ///
    /// This method is affected by variation axes.
    #[inline]
    pub fn height(&self) -> i16 {
        self.ascender() - self.descender()
    }

    /// Returns a horizontal face line gap.
    ///
    /// This method is affected by variation axes.
    #[inline]
    pub fn line_gap(&self) -> i16 {
        if let Some(os_2) = self.tables.os2 {
            if os_2.use_typographic_metrics() {
                let value = os_2.typographic_line_gap();
                return self.apply_metrics_variation(Tag::from_bytes(b"hlgp"), value);
            }
        }

        let mut value = self.tables.hhea.line_gap;
        // For line gap, we have to check that ascender or descender are 0, not line gap itself.
        if self.tables.hhea.ascender == 0 || self.tables.hhea.descender == 0 {
            if let Some(os_2) = self.tables.os2 {
                if os_2.typographic_ascender() != 0 || os_2.typographic_descender() != 0 {
                    value = os_2.typographic_line_gap();
                    value = self.apply_metrics_variation(Tag::from_bytes(b"hlgp"), value);
                } else {
                    value = 0;
                }
            }
        }

        value
    }

    /// Returns a horizontal typographic face ascender.
    ///
    /// Prefer `Face::ascender` unless you explicitly want this. This is a more
    /// low-level alternative.
    ///
    /// This method is affected by variation axes.
    ///
    /// Returns `None` when OS/2 table is not present.
    #[inline]
    pub fn typographic_ascender(&self) -> Option<i16> {
        self.tables.os2.map(|table| {
            let v = table.typographic_ascender();
            self.apply_metrics_variation(Tag::from_bytes(b"hasc"), v)
        })
    }

    /// Returns a horizontal typographic face descender.
    ///
    /// Prefer `Face::descender` unless you explicitly want this. This is a more
    /// low-level alternative.
    ///
    /// This method is affected by variation axes.
    ///
    /// Returns `None` when OS/2 table is not present.
    #[inline]
    pub fn typographic_descender(&self) -> Option<i16> {
        self.tables.os2.map(|table| {
            let v = table.typographic_descender();
            self.apply_metrics_variation(Tag::from_bytes(b"hdsc"), v)
        })
    }

    /// Returns a horizontal typographic face line gap.
    ///
    /// Prefer `Face::line_gap` unless you explicitly want this. This is a more
    /// low-level alternative.
    ///
    /// This method is affected by variation axes.
    ///
    /// Returns `None` when OS/2 table is not present.
    #[inline]
    pub fn typographic_line_gap(&self) -> Option<i16> {
        self.tables.os2.map(|table| {
            let v = table.typographic_line_gap();
            self.apply_metrics_variation(Tag::from_bytes(b"hlgp"), v)
        })
    }

    /// Returns a vertical face ascender.
    ///
    /// This method is affected by variation axes.
    #[inline]
    pub fn vertical_ascender(&self) -> Option<i16> {
        self.tables.vhea.map(|vhea| vhea.ascender)
            .map(|v| self.apply_metrics_variation(Tag::from_bytes(b"vasc"), v))
    }

    /// Returns a vertical face descender.
    ///
    /// This method is affected by variation axes.
    #[inline]
    pub fn vertical_descender(&self) -> Option<i16> {
        self.tables.vhea.map(|vhea| vhea.descender)
            .map(|v| self.apply_metrics_variation(Tag::from_bytes(b"vdsc"), v))
    }

    /// Returns a vertical face height.
    ///
    /// This method is affected by variation axes.
    #[inline]
    pub fn vertical_height(&self) -> Option<i16> {
        Some(self.vertical_ascender()? - self.vertical_descender()?)
    }

    /// Returns a vertical face line gap.
    ///
    /// This method is affected by variation axes.
    #[inline]
    pub fn vertical_line_gap(&self) -> Option<i16> {
        self.tables.vhea.map(|vhea| vhea.line_gap)
            .map(|v| self.apply_metrics_variation(Tag::from_bytes(b"vlgp"), v))
    }

    /// Returns face's units per EM.
    ///
    /// Guarantee to be in a 16..=16384 range.
    #[inline]
    pub fn units_per_em(&self) -> u16 {
        self.tables.head.units_per_em
    }

    /// Returns face's x height.
    ///
    /// This method is affected by variation axes.
    ///
    /// Returns `None` when OS/2 table is not present or when its version is < 2.
    #[inline]
    pub fn x_height(&self) -> Option<i16> {
        self.tables.os2.and_then(|os_2| os_2.x_height())
            .map(|v| self.apply_metrics_variation(Tag::from_bytes(b"xhgt"), v))
    }

    /// Returns face's capital height.
    ///
    /// This method is affected by variation axes.
    ///
    /// Returns `None` when OS/2 table is not present or when its version is < 2.
    #[inline]
    pub fn capital_height(&self) -> Option<i16> {
        self.tables.os2.and_then(|os_2| os_2.capital_height())
            .map(|v| self.apply_metrics_variation(Tag::from_bytes(b"cpht"), v))
    }

    /// Returns face's underline metrics.
    ///
    /// This method is affected by variation axes.
    ///
    /// Returns `None` when `post` table is not present.
    #[inline]
    pub fn underline_metrics(&self) -> Option<LineMetrics> {
        let mut metrics = self.tables.post?.underline_metrics;

        if self.is_variable() {
            self.apply_metrics_variation_to(Tag::from_bytes(b"undo"), &mut metrics.position);
            self.apply_metrics_variation_to(Tag::from_bytes(b"unds"), &mut metrics.thickness);
        }

        Some(metrics)
    }

    /// Returns face's strikeout metrics.
    ///
    /// This method is affected by variation axes.
    ///
    /// Returns `None` when OS/2 table is not present.
    #[inline]
    pub fn strikeout_metrics(&self) -> Option<LineMetrics> {
        let mut metrics = self.tables.os2?.strikeout_metrics();

        if self.is_variable() {
            self.apply_metrics_variation_to(Tag::from_bytes(b"stro"), &mut metrics.position);
            self.apply_metrics_variation_to(Tag::from_bytes(b"strs"), &mut metrics.thickness);
        }

        Some(metrics)
    }

    /// Returns face's subscript metrics.
    ///
    /// This method is affected by variation axes.
    ///
    /// Returns `None` when OS/2 table is not present.
    #[inline]
    pub fn subscript_metrics(&self) -> Option<ScriptMetrics> {
        let mut metrics = self.tables.os2?.subscript_metrics();

        if self.is_variable() {
            self.apply_metrics_variation_to(Tag::from_bytes(b"sbxs"), &mut metrics.x_size);
            self.apply_metrics_variation_to(Tag::from_bytes(b"sbys"), &mut metrics.y_size);
            self.apply_metrics_variation_to(Tag::from_bytes(b"sbxo"), &mut metrics.x_offset);
            self.apply_metrics_variation_to(Tag::from_bytes(b"sbyo"), &mut metrics.y_offset);
        }

        Some(metrics)
    }

    /// Returns face's superscript metrics.
    ///
    /// This method is affected by variation axes.
    ///
    /// Returns `None` when OS/2 table is not present.
    #[inline]
    pub fn superscript_metrics(&self) -> Option<ScriptMetrics> {
        let mut metrics = self.tables.os2?.superscript_metrics();

        if self.is_variable() {
            self.apply_metrics_variation_to(Tag::from_bytes(b"spxs"), &mut metrics.x_size);
            self.apply_metrics_variation_to(Tag::from_bytes(b"spys"), &mut metrics.y_size);
            self.apply_metrics_variation_to(Tag::from_bytes(b"spxo"), &mut metrics.x_offset);
            self.apply_metrics_variation_to(Tag::from_bytes(b"spyo"), &mut metrics.y_offset);
        }

        Some(metrics)
    }

    /// Returns a total number of glyphs in the face.
    ///
    /// Never zero.
    ///
    /// The value was already parsed, so this function doesn't involve any parsing.
    #[inline]
    pub fn number_of_glyphs(&self) -> u16 {
        self.tables.maxp.number_of_glyphs.get()
    }

    /// Resolves a Glyph ID for a code point.
    ///
    /// Returns `None` instead of `0` when glyph is not found.
    ///
    /// All subtable formats except Mixed Coverage (8) are supported.
    ///
    /// If you need a more low-level control, prefer `Face::tables().cmap`.
    #[inline]
    pub fn glyph_index(&self, code_point: char) -> Option<GlyphId> {
        for subtable in self.tables.cmap?.subtables {
            if !subtable.is_unicode() {
                continue;
            }

            if let Some(id) = subtable.glyph_index(u32::from(code_point)) {
                return Some(id);
            }
        }

        None
    }

    /// Resolves a Glyph ID for a glyph name.
    ///
    /// Uses the `post` and `CFF` tables as sources.
    ///
    /// Returns `None` when no name is associated with a `glyph`.
    #[cfg(feature = "glyph-names")]
    #[inline]
    pub fn glyph_index_by_name(&self, name: &str) -> Option<GlyphId> {
        if let Some(name) = self.tables.post.and_then(|post| post.glyph_index_by_name(name)) {
            return Some(name);
        }

        if let Some(name) = self.tables.cff.as_ref().and_then(|cff| cff.glyph_index_by_name(name)) {
            return Some(name);
        }

        None
    }

    /// Resolves a variation of a Glyph ID from two code points.
    ///
    /// Implemented according to
    /// [Unicode Variation Sequences](
    /// https://docs.microsoft.com/en-us/typography/opentype/spec/cmap#format-14-unicode-variation-sequences).
    ///
    /// Returns `None` instead of `0` when glyph is not found.
    #[inline]
    pub fn glyph_variation_index(&self, code_point: char, variation: char) -> Option<GlyphId> {
        for subtable in self.tables.cmap?.subtables {
            if let cmap::Format::UnicodeVariationSequences(ref table) = subtable.format {
                return match table.glyph_index(u32::from(code_point), u32::from(variation))? {
                    cmap::GlyphVariationResult::Found(v) => Some(v),
                    cmap::GlyphVariationResult::UseDefault => self.glyph_index(code_point),
                };
            }
        }

        None
    }

    /// Returns glyph's horizontal advance.
    ///
    /// This method is affected by variation axes.
    #[inline]
    pub fn glyph_hor_advance(&self, glyph_id: GlyphId) -> Option<u16> {
        #[cfg(feature = "variable-fonts")] {
            let mut advance = self.tables.hmtx?.advance(glyph_id)? as f32;

            if self.is_variable() {
                // Ignore variation offset when `hvar` is not set.
                if let Some(hvar) = self.tables.hvar {
                    if let Some(offset) = hvar.advance_offset(glyph_id, self.coords()) {
                        // We can't use `round()` in `no_std`, so this is the next best thing.
                        advance += offset + 0.5;
                    }
                }
            }

            u16::try_num_from(advance)
        }

        #[cfg(not(feature = "variable-fonts"))] {
            self.tables.hmtx?.advance(glyph_id)
        }
    }

    /// Returns glyph's vertical advance.
    ///
    /// This method is affected by variation axes.
    #[inline]
    pub fn glyph_ver_advance(&self, glyph_id: GlyphId) -> Option<u16> {
        #[cfg(feature = "variable-fonts")] {
            let mut advance = self.tables.vmtx?.advance(glyph_id)? as f32;

            if self.is_variable() {
                // Ignore variation offset when `vvar` is not set.
                if let Some(vvar) = self.tables.vvar {
                    if let Some(offset) = vvar.advance_offset(glyph_id, self.coords()) {
                        // We can't use `round()` in `no_std`, so this is the next best thing.
                        advance += offset + 0.5;
                    }
                }
            }

            u16::try_num_from(advance)
        }

        #[cfg(not(feature = "variable-fonts"))] {
            self.tables.vmtx?.advance(glyph_id)
        }
    }

    /// Returns glyph's horizontal side bearing.
    ///
    /// This method is affected by variation axes.
    #[inline]
    pub fn glyph_hor_side_bearing(&self, glyph_id: GlyphId) -> Option<i16> {
        #[cfg(feature = "variable-fonts")] {
            let mut bearing = self.tables.hmtx?.side_bearing(glyph_id)? as f32;

            if self.is_variable() {
                // Ignore variation offset when `hvar` is not set.
                if let Some(hvar) = self.tables.hvar {
                    if let Some(offset) = hvar.side_bearing_offset(glyph_id, self.coords()) {
                        // We can't use `round()` in `no_std`, so this is the next best thing.
                        bearing += offset + 0.5;
                    }
                }
            }

            i16::try_num_from(bearing)
        }

        #[cfg(not(feature = "variable-fonts"))] {
            self.tables.hmtx?.side_bearing(glyph_id)
        }
    }

    /// Returns glyph's vertical side bearing.
    ///
    /// This method is affected by variation axes.
    #[inline]
    pub fn glyph_ver_side_bearing(&self, glyph_id: GlyphId) -> Option<i16> {
        #[cfg(feature = "variable-fonts")] {
            let mut bearing = self.tables.vmtx?.side_bearing(glyph_id)? as f32;

            if self.is_variable() {
                // Ignore variation offset when `vvar` is not set.
                if let Some(vvar) = self.tables.vvar {
                    if let Some(offset) = vvar.side_bearing_offset(glyph_id, self.coords()) {
                        // We can't use `round()` in `no_std`, so this is the next best thing.
                        bearing += offset + 0.5;
                    }
                }
            }

            i16::try_num_from(bearing)
        }

        #[cfg(not(feature = "variable-fonts"))] {
            self.tables.vmtx?.side_bearing(glyph_id)
        }
    }

    /// Returns glyph's vertical origin according to
    /// [Vertical Origin Table](https://docs.microsoft.com/en-us/typography/opentype/spec/vorg).
    pub fn glyph_y_origin(&self, glyph_id: GlyphId) -> Option<i16> {
        self.tables.vorg.map(|vorg| vorg.glyph_y_origin(glyph_id))
    }

    /// Returns glyph's name.
    ///
    /// Uses the `post` and `CFF` tables as sources.
    ///
    /// Returns `None` when no name is associated with a `glyph`.
    #[cfg(feature = "glyph-names")]
    #[inline]
    pub fn glyph_name(&self, glyph_id: GlyphId) -> Option<&str> {
        if let Some(name) = self.tables.post.and_then(|post| post.glyph_name(glyph_id)) {
            return Some(name);
        }

        if let Some(name) = self.tables.cff.as_ref().and_then(|cff1| cff1.glyph_name(glyph_id)) {
            return Some(name);
        }

        None
    }

    /// Outlines a glyph and returns its tight bounding box.
    ///
    /// **Warning**: since `ttf-parser` is a pull parser,
    /// `OutlineBuilder` will emit segments even when outline is partially malformed.
    /// You must check `outline_glyph()` result before using
    /// `OutlineBuilder`'s output.
    ///
    /// `gvar`, `glyf`, `CFF` and `CFF2` tables are supported.
    /// And they will be accesses in this specific order.
    ///
    /// This method is affected by variation axes.
    ///
    /// Returns `None` when glyph has no outline or on error.
    ///
    /// # Example
    ///
    /// ```
    /// use std::fmt::Write;
    /// use ttf_parser;
    ///
    /// struct Builder(String);
    ///
    /// impl ttf_parser::OutlineBuilder for Builder {
    ///     fn move_to(&mut self, x: f32, y: f32) {
    ///         write!(&mut self.0, "M {} {} ", x, y).unwrap();
    ///     }
    ///
    ///     fn line_to(&mut self, x: f32, y: f32) {
    ///         write!(&mut self.0, "L {} {} ", x, y).unwrap();
    ///     }
    ///
    ///     fn quad_to(&mut self, x1: f32, y1: f32, x: f32, y: f32) {
    ///         write!(&mut self.0, "Q {} {} {} {} ", x1, y1, x, y).unwrap();
    ///     }
    ///
    ///     fn curve_to(&mut self, x1: f32, y1: f32, x2: f32, y2: f32, x: f32, y: f32) {
    ///         write!(&mut self.0, "C {} {} {} {} {} {} ", x1, y1, x2, y2, x, y).unwrap();
    ///     }
    ///
    ///     fn close(&mut self) {
    ///         write!(&mut self.0, "Z ").unwrap();
    ///     }
    /// }
    ///
    /// let data = std::fs::read("tests/fonts/demo.ttf").unwrap();
    /// let face = ttf_parser::Face::parse(&data, 0).unwrap();
    /// let mut builder = Builder(String::new());
    /// let bbox = face.outline_glyph(ttf_parser::GlyphId(1), &mut builder).unwrap();
    /// assert_eq!(builder.0, "M 173 267 L 369 267 L 270 587 L 173 267 Z M 6 0 L 224 656 \
    ///                        L 320 656 L 541 0 L 452 0 L 390 200 L 151 200 L 85 0 L 6 0 Z ");
    /// assert_eq!(bbox, ttf_parser::Rect { x_min: 6, y_min: 0, x_max: 541, y_max: 656 });
    /// ```
    #[inline]
    pub fn outline_glyph(
        &self,
        glyph_id: GlyphId,
        builder: &mut dyn OutlineBuilder,
    ) -> Option<Rect> {
        #[cfg(feature = "variable-fonts")] {
            if let Some(ref gvar) = self.tables.gvar {
                return gvar.outline(self.tables.glyf?, self.coords(), glyph_id, builder);
            }
        }

        if let Some(table) = self.tables.glyf {
            return table.outline(glyph_id, builder);
        }

        if let Some(ref cff) = self.tables.cff {
            return cff.outline(glyph_id, builder).ok();
        }

        #[cfg(feature = "variable-fonts")] {
            if let Some(ref cff2) = self.tables.cff2 {
                return cff2.outline(self.coords(), glyph_id, builder).ok();
            }
        }

        None
    }

    /// Returns a tight glyph bounding box.
    ///
    /// This is just a shorthand for `outline_glyph()` since only the `glyf` table stores
    /// a bounding box. We ignore `glyf` table bboxes because they can be malformed.
    /// In case of CFF and variable fonts we have to actually outline
    /// a glyph to find it's bounding box.
    ///
    /// When a glyph is defined by a raster or a vector image,
    /// that can be obtained via `glyph_image()`,
    /// the bounding box must be calculated manually and this method will return `None`.
    ///
    /// Note: the returned bbox is not validated in any way. A font file can have a glyph bbox
    /// set to zero/negative width and/or height and this is perfectly ok.
    /// For calculated bboxes, zero width and/or height is also perfectly fine.
    ///
    /// This method is affected by variation axes.
    #[inline]
    pub fn glyph_bounding_box(&self, glyph_id: GlyphId) -> Option<Rect> {
        self.outline_glyph(glyph_id, &mut DummyOutline)
    }

    /// Returns a bounding box that large enough to enclose any glyph from the face.
    #[inline]
    pub fn global_bounding_box(&self) -> Rect {
        self.tables.head.global_bbox
    }

    /// Returns a reference to a glyph's raster image.
    ///
    /// A font can define a glyph using a raster or a vector image instead of a simple outline.
    /// Which is primarily used for emojis. This method should be used to access raster images.
    ///
    /// `pixels_per_em` allows selecting a preferred image size. The chosen size will
    /// be closer to an upper one. So when font has 64px and 96px images and `pixels_per_em`
    /// is set to 72, 96px image will be returned.
    /// To get the largest image simply use `std::u16::MAX`.
    ///
    /// Note that this method will return an encoded image. It should be decoded
    /// by the caller. We don't validate or preprocess it in any way.
    ///
    /// Currently, only PNG images are supported.
    ///
    /// Also, a font can contain both: images and outlines. So when this method returns `None`
    /// you should also try `outline_glyph()` afterwards.
    ///
    /// There are multiple ways an image can be stored in a TrueType font
    /// and this method supports only `sbix`, `CBLC`+`CBDT`.
    /// Font's tables be accesses in this specific order.
    #[inline]
    pub fn glyph_raster_image(&self, glyph_id: GlyphId, pixels_per_em: u16) -> Option<RasterGlyphImage> {
        if let Some(table) = self.tables.sbix {
            if let Some(strike) = table.best_strike(pixels_per_em) {
                return strike.get(glyph_id);
            }
        }

        if let Some(cbdt) = self.tables.cbdt {
            return cbdt.get(glyph_id, pixels_per_em);
        }

        None
    }

    /// Returns a reference to a glyph's SVG image.
    ///
    /// A font can define a glyph using a raster or a vector image instead of a simple outline.
    /// Which is primarily used for emojis. This method should be used to access SVG images.
    ///
    /// Note that this method will return just an SVG data. It should be rendered
    /// or even decompressed (in case of SVGZ) by the caller.
    /// We don't validate or preprocess it in any way.
    ///
    /// Also, a font can contain both: images and outlines. So when this method returns `None`
    /// you should also try `outline_glyph()` afterwards.
    #[inline]
    pub fn glyph_svg_image(&self, glyph_id: GlyphId) -> Option<&'a [u8]> {
        self.tables.svg.and_then(|svg| svg.documents.find(glyph_id))
    }

    /// Returns an iterator over variation axes.
    #[cfg(feature = "variable-fonts")]
    #[inline]
    pub fn variation_axes(&self) -> LazyArray16<'a, VariationAxis> {
        self.tables.fvar.map(|fvar| fvar.axes).unwrap_or_default()
    }

    /// Sets a variation axis coordinate.
    ///
    /// This is the only mutable method in the library.
    /// We can simplify the API a lot by storing the variable coordinates
    /// in the face object itself.
    ///
    /// Since coordinates are stored on the stack, we allow only 32 of them.
    ///
    /// Returns `None` when face is not variable or doesn't have such axis.
    #[cfg(feature = "variable-fonts")]
    pub fn set_variation(&mut self, axis: Tag, value: f32) -> Option<()> {
        if !self.is_variable() {
            return None;
        }

        let v = self.variation_axes().into_iter().enumerate().find(|(_, a)| a.tag == axis);
        if let Some((idx, a)) = v {
            if idx >= MAX_VAR_COORDS {
                return None;
            }

            self.coordinates.data[idx] = a.normalized_value(value);
        } else {
            return None;
        }

        // TODO: optimize
        if let Some(avar) = self.tables.avar {
            // Ignore error.
            let _ = avar.map_coordinates(self.coordinates.as_mut_slice());
        }

        Some(())
    }

    /// Returns the current normalized variation coordinates.
    #[cfg(feature = "variable-fonts")]
    #[inline]
    pub fn variation_coordinates(&self) -> &[NormalizedCoordinate] {
        self.coordinates.as_slice()
    }

    /// Checks that face has non-default variation coordinates.
    #[cfg(feature = "variable-fonts")]
    #[inline]
    pub fn has_non_default_variation_coordinates(&self) -> bool {
        self.coordinates.as_slice().iter().any(|c| c.0 != 0)
    }

    #[cfg(feature = "variable-fonts")]
    #[inline]
    fn metrics_var_offset(&self, tag: Tag) -> f32 {
        self.tables.mvar.and_then(|table| table.metric_offset(tag, self.coords())).unwrap_or(0.0)
    }

    #[inline]
    fn apply_metrics_variation(&self, tag: Tag, mut value: i16) -> i16 {
        self.apply_metrics_variation_to(tag, &mut value);
        value
    }


    #[cfg(feature = "variable-fonts")]
    #[inline]
    fn apply_metrics_variation_to(&self, tag: Tag, value: &mut i16) {
        if self.is_variable() {
            let v = f32::from(*value) + self.metrics_var_offset(tag);
            // TODO: Should probably round it, but f32::round is not available in core.
            if let Some(v) = i16::try_num_from(v) {
                *value = v;
            }
        }
    }

    #[cfg(not(feature = "variable-fonts"))]
    #[inline]
    fn apply_metrics_variation_to(&self, _: Tag, _: &mut i16) {
    }

    #[cfg(feature = "variable-fonts")]
    #[inline]
    fn coords(&self) -> &[NormalizedCoordinate] {
        self.coordinates.as_slice()
    }
}

struct DefaultTableProvider<'a> {
    data: &'a [u8],
    tables: LazyArrayIter16<'a, TableRecord>,
}

impl<'a> Iterator for DefaultTableProvider<'a> {
    type Item = Result<(Tag, Option<&'a [u8]>), FaceParsingError>;

    #[inline]
    fn next(&mut self) -> Option<Self::Item> {
        self.tables.next().map(|table| {
            Ok((table.tag, {
                let offset = usize::num_from(table.offset);
                let length = usize::num_from(table.length);
                let end = offset.checked_add(length).ok_or(FaceParsingError::MalformedFont)?;
                let range = offset..end;
                self.data.get(range)
            }))
        })
    }
}

impl core::fmt::Debug for Face<'_> {
    fn fmt(&self, f: &mut core::fmt::Formatter<'_>) -> core::fmt::Result {
        write!(f, "Face()")
    }
}

/// Returns the number of fonts stored in a TrueType font collection.
///
/// Returns `None` if a provided data is not a TrueType font collection.
#[inline]
pub fn fonts_in_collection(data: &[u8]) -> Option<u32> {
    let mut s = Stream::new(data);
    if s.read::<Magic>()? != Magic::FontCollection {
        return None;
    }

    s.skip::<u32>(); // version
    s.read::<u32>()
}<|MERGE_RESOLUTION|>--- conflicted
+++ resolved
@@ -58,12 +58,8 @@
 #[cfg(feature = "opentype-layout")] mod ggg;
 #[cfg(feature = "variable-fonts")] mod var_store;
 
-<<<<<<< HEAD
-use parser::{Stream, FromData, NumFrom, TryNumFrom, Array, LazyArray16, LazyArrayIter16, Offset32, Offset};
-=======
 use parser::{Stream, NumFrom, TryNumFrom, Offset32, Offset};
-pub use parser::{FromData, LazyArray16, LazyArrayIter16, LazyArray32, LazyArrayIter32, Fixed};
->>>>>>> 6d34ac65
+pub use parser::{FromData, Array, LazyArray16, LazyArrayIter16, LazyArray32, LazyArrayIter32, Fixed};
 use head::IndexToLocationFormat;
 
 #[cfg(feature = "variable-fonts")] pub use fvar::VariationAxis;
@@ -73,13 +69,8 @@
 pub use tables::CFFError;
 pub use tables::{cmap, kern, sbix, maxp, hmtx, name, os2, loca, svg, vorg, post, head, hhea, glyf};
 pub use tables::{cff1 as cff, vhea, cbdt, cblc};
-#[cfg(feature = "opentype-layout")] pub use tables::{gdef, gpos, gsub};
-<<<<<<< HEAD
-#[cfg(feature = "opentype-layout")] pub use tables::math;
-#[cfg(feature = "apple-layout")] pub use tables::{ankr, feat, trak};
-=======
+#[cfg(feature = "opentype-layout")] pub use tables::{gdef, gpos, gsub, math};
 #[cfg(feature = "apple-layout")] pub use tables::{ankr, feat, kerx, morx, trak};
->>>>>>> 6d34ac65
 #[cfg(feature = "variable-fonts")] pub use tables::{cff2, avar, fvar, gvar, hvar, mvar};
 
 #[cfg(feature = "opentype-layout")]
