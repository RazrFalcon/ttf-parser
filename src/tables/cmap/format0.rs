--- conflicted
+++ resolved
@@ -20,7 +20,6 @@
     }
 }
 
-<<<<<<< HEAD
 pub fn codepoints(data: &[u8], mut f: impl FnMut(u32)) -> Option<()> {
     let mut s = Stream::new(data);
     s.skip::<u16>(); // format
@@ -44,12 +43,7 @@
 
 #[cfg(test)]
 mod format0_tests {
-    use super::codepoints;
-=======
-#[cfg(test)]
-mod format0_tests {
-    use super::parse;
->>>>>>> f6bb9bfa
+    use super::{parse, codepoints};
 
     #[test]
     fn maps_not_all_256_codepoints() {
@@ -63,14 +57,12 @@
         data.extend(std::iter::repeat(0).take(256));
         data[6 + 0x40] = 100;
 
-<<<<<<< HEAD
+        assert_eq!(parse(&data, 0), None);
+        assert_eq!(parse(&data, 0x40), Some(100));
+        assert_eq!(parse(&data, 100), None);
+      
         let mut vec = vec![];
         codepoints(&data, |c| vec.push(c));
         assert_eq!(vec, [0x40]);
-=======
-        assert_eq!(parse(&data, 0), None);
-        assert_eq!(parse(&data, 0x40), Some(100));
-        assert_eq!(parse(&data, 100), None);
->>>>>>> f6bb9bfa
     }
 }