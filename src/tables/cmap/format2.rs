--- conflicted
+++ resolved
@@ -92,7 +92,6 @@
     u16::try_from((i32::from(glyph) + i32::from(sub_header.id_delta)) % 65536).ok()
 }
 
-<<<<<<< HEAD
 pub fn codepoints(data: &[u8], mut f: impl FnMut(u32)) -> Option<()> {
     let mut s = Stream::new(data);
     s.skip::<u16>(); // format
@@ -131,7 +130,7 @@
 #[cfg(test)]
 mod format2_tests {
     use crate::parser::FromData;
-    use super::codepoints;
+    use super::{parse, codepoints};
 
     #[test]
     fn collect_codepoints() {
@@ -163,12 +162,8 @@
         let mut vec = vec![];
         codepoints(&data, |c| vec.push(c));
         assert_eq!(vec, [10256, 10257, 10258, 254, 255]);
-=======
-#[cfg(test)]
-mod format2_tests {
-    use crate::parser::FromData;
-    use super::parse;
-
+    }
+    
     #[test]
     fn codepoint_at_range_end() {
         let mut data = vec![
@@ -195,6 +190,5 @@
         assert_eq!(parse(&data, 40), Some(100));
         assert_eq!(parse(&data, 41), Some(1000));
         assert_eq!(parse(&data, 42), None);
->>>>>>> f6bb9bfa
     }
 }